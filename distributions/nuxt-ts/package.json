--- conflicted
+++ resolved
@@ -58,17 +58,13 @@
     "@nuxt/core": "2.3.4",
     "@nuxt/generator": "2.3.4",
     "@nuxt/opencollective": "^0.2.1",
-<<<<<<< HEAD
+    "@nuxt/typescript": "2.3.4",
     "@nuxt/webpack": "2.3.4",
     "fork-ts-checker-webpack-plugin": "^1.0.0-alpha.1",
     "ts-loader": "^5.3.3",
     "ts-node": "^7.0.1",
     "tslint": "^5.12.1",
     "typescript": "^3.2.2"
-=======
-    "@nuxt/typescript": "2.3.4",
-    "@nuxt/webpack": "2.3.4"
->>>>>>> 762305b4
   },
   "engines": {
     "node": ">=6.0.0",
