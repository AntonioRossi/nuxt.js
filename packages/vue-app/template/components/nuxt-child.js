<%= isTest ? '// @vue/component' : '' %>
export default {
  name: 'NuxtChild',
  functional: true,
  props: {
    nuxtChildKey: {
      type: String,
      default: ''
    },
    keepAlive: Boolean,
<<<<<<< HEAD
    keepAliveProps: Object
=======
    keepAliveProps: {
      type: Object,
      default: undefined
    }
>>>>>>> 5f221b4b
  },
  render(h, { parent, data, props }) {
    data.nuxtChild = true
    const _parent = parent
    const transitions = parent.<%= globals.nuxt %>.nuxt.transitions
    const defaultTransition = parent.<%= globals.nuxt %>.nuxt.defaultTransition

    let depth = 0
    while (parent) {
      if (parent.$vnode && parent.$vnode.data.nuxtChild) {
        depth++
      }
      parent = parent.$parent
    }
    data.nuxtChildDepth = depth
    const transition = transitions[depth] || defaultTransition
    const transitionProps = {}
    transitionsKeys.forEach((key) => {
      if (typeof transition[key] !== 'undefined') {
        transitionProps[key] = transition[key]
      }
    })

    const listeners = {}
    listenersKeys.forEach((key) => {
      if (typeof transition[key] === 'function') {
        listeners[key] = transition[key].bind(_parent)
      }
    })
    // Add triggerScroll event on beforeEnter (fix #1376)
    const beforeEnter = listeners.beforeEnter
    listeners.beforeEnter = (el) => {
      // Ensure to trigger scroll event after calling scrollBehavior
      window.<%= globals.nuxt %>.$nextTick(() => {
        window.<%= globals.nuxt %>.$emit('triggerScroll')
      })
      if (beforeEnter) return beforeEnter.call(_parent, el)
    }

    let routerView = [
      h('router-view', data)
    ]
    if (props.keepAlive) {
      routerView = [
        h('keep-alive', { props: props.keepAliveProps }, routerView)
      ]
    }
    return h('transition', {
      props: transitionProps,
      on: listeners
    }, routerView)
  }
}

const transitionsKeys = [
  'name',
  'mode',
  'appear',
  'css',
  'type',
  'duration',
  'enterClass',
  'leaveClass',
  'appearClass',
  'enterActiveClass',
  'enterActiveClass',
  'leaveActiveClass',
  'appearActiveClass',
  'enterToClass',
  'leaveToClass',
  'appearToClass'
]

const listenersKeys = [
  'beforeEnter',
  'enter',
  'afterEnter',
  'enterCancelled',
  'beforeLeave',
  'leave',
  'afterLeave',
  'leaveCancelled',
  'beforeAppear',
  'appear',
  'afterAppear',
  'appearCancelled'
]<|MERGE_RESOLUTION|>--- conflicted
+++ resolved
@@ -8,14 +8,10 @@
       default: ''
     },
     keepAlive: Boolean,
-<<<<<<< HEAD
-    keepAliveProps: Object
-=======
     keepAliveProps: {
       type: Object,
       default: undefined
     }
->>>>>>> 5f221b4b
   },
   render(h, { parent, data, props }) {
     data.nuxtChild = true
