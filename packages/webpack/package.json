{
  "name": "@nuxt/webpack",
  "version": "2.3.4",
  "repository": "nuxt/nuxt.js",
  "license": "MIT",
  "files": [
    "dist"
  ],
  "main": "dist/webpack.js",
  "dependencies": {
    "@babel/core": "^7.2.2",
    "@babel/polyfill": "^7.2.5",
    "@nuxt/babel-preset-app": "2.3.4",
    "@nuxt/friendly-errors-webpack-plugin": "^2.4.0",
    "@nuxt/utils": "2.3.4",
<<<<<<< HEAD
    "babel-loader": "^8.0.4",
    "caniuse-lite": "^1.0.30000926",
    "chalk": "^2.4.1",
    "consola": "^2.3.0",
=======
    "babel-loader": "^8.0.5",
    "cache-loader": "^2.0.1",
    "caniuse-lite": "^1.0.30000927",
    "chalk": "^2.4.2",
    "consola": "^2.3.2",
>>>>>>> ecf76d91
    "css-loader": "^2.1.0",
    "cssnano": "^4.1.8",
    "eventsource-polyfill": "^0.9.6",
    "extract-css-chunks-webpack-plugin": "^3.3.2",
    "file-loader": "^3.0.1",
    "fs-extra": "^7.0.1",
    "glob": "^7.1.3",
    "hash-sum": "^1.0.2",
    "html-webpack-plugin": "^3.2.0",
    "memory-fs": "^0.4.1",
    "optimize-css-assets-webpack-plugin": "^5.0.1",
    "pify": "^4.0.1",
    "postcss": "^7.0.8",
    "postcss-import": "^12.0.1",
    "postcss-import-resolver": "^1.1.0",
    "postcss-loader": "^3.0.0",
    "postcss-preset-env": "^6.5.0",
    "postcss-url": "^8.0.0",
    "std-env": "^2.2.1",
    "style-resources-loader": "^1.2.1",
    "terser-webpack-plugin": "^1.2.1",
    "thread-loader": "^1.2.0",
    "time-fix-plugin": "^2.0.5",
    "url-loader": "^1.1.2",
    "vue-loader": "^15.5.1",
    "webpack": "^4.28.3",
    "webpack-bundle-analyzer": "^3.0.3",
    "webpack-dev-middleware": "^3.5.0",
    "webpack-hot-middleware": "^2.24.3",
    "webpackbar": "^3.1.4"
  },
  "publishConfig": {
    "access": "public"
  }
}<|MERGE_RESOLUTION|>--- conflicted
+++ resolved
@@ -13,18 +13,10 @@
     "@nuxt/babel-preset-app": "2.3.4",
     "@nuxt/friendly-errors-webpack-plugin": "^2.4.0",
     "@nuxt/utils": "2.3.4",
-<<<<<<< HEAD
-    "babel-loader": "^8.0.4",
-    "caniuse-lite": "^1.0.30000926",
-    "chalk": "^2.4.1",
-    "consola": "^2.3.0",
-=======
     "babel-loader": "^8.0.5",
-    "cache-loader": "^2.0.1",
     "caniuse-lite": "^1.0.30000927",
     "chalk": "^2.4.2",
     "consola": "^2.3.2",
->>>>>>> ecf76d91
     "css-loader": "^2.1.0",
     "cssnano": "^4.1.8",
     "eventsource-polyfill": "^0.9.6",
