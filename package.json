{
  "name": "nuxt",
  "version": "1.3.0",
  "description":
    "A minimalistic framework for server-rendered Vue.js applications (inspired by Next.js)",
  "contributors": [
    {
      "name": "Sebastien Chopin (@Atinux)"
    },
    {
      "name": "Alexandre Chopin (@alexchopin)"
    },
    {
      "name": "Pooya Parsa (@pi0)"
    }
  ],
  "main": "./lib/index.js",
  "license": "MIT",
  "repository": {
    "type": "git",
    "url": "git+https://github.com/nuxt/nuxt.js"
  },
  "files": ["bin", "lib"],
  "keywords": [
    "nuxt",
    "nuxt.js",
    "nuxtjs",
    "vue",
    "vue.js",
    "vuejs",
    "vue universal",
    "vue ssr",
    "vue isomorphic",
    "vue versatile"
  ],
  "homepage": "https://github.com/nuxt/nuxt.js#readme",
  "bin": {
    "nuxt": "./bin/nuxt"
  },
  "nyc": {
    "include": ["lib"]
  },
  "scripts": {
    "test":
      "npm run lint && nyc ava --verbose test/ -- && nyc report --reporter=html",
    "test-appveyor":
      "npm run lint && nyc ava --serial test/ -- && nyc report --reporter=html",
    "coverage": "nyc report --reporter=text-lcov > coverage.lcov && codecov",
    "lint": "eslint --ext .js,.vue bin/* build/ lib/ test/ examples/",
    "precommit": "npm run lint",
    "postinstall": "opencollective postinstall || exit 0"
  },
  "engines": {
    "node": ">=8.0.0",
    "npm": ">=5.0.0"
  },
  "dependencies": {
    "@nuxtjs/youch": "^4.2.3",
    "ansi-html": "^0.0.7",
    "autoprefixer": "^8.0.0",
    "babel-core": "^6.26.0",
    "babel-loader": "^7.1.2",
    "babel-preset-vue-app": "^2.0.0",
    "caniuse-lite": "^1.0.30000808",
    "chalk": "^2.3.1",
    "chokidar": "^2.0.1",
    "clone": "^2.1.1",
    "compression": "^1.7.1",
    "connect": "^3.6.5",
    "css-hot-loader": "^1.3.7",
    "css-loader": "^0.28.9",
    "debug": "^3.1.0",
    "es6-promise": "^4.2.4",
    "etag": "^1.8.1",
    "extract-text-webpack-plugin": "^4.0.0-alpha.0",
    "file-loader": "^1.1.6",
    "fresh": "^0.5.2",
    "friendly-errors-webpack-plugin": "^1.6.1",
    "fs-extra": "^5.0.0",
    "glob": "^7.1.2",
    "hash-sum": "^1.0.2",
    "html-minifier": "^3.5.9",
<<<<<<< HEAD
    "html-webpack-plugin": "webpack-contrib/html-webpack-plugin",
=======
    "html-webpack-plugin": "^2.30.1",
>>>>>>> a764fb69
    "launch-editor": "^2.2.1",
    "launch-editor-middleware": "^2.2.1",
    "lodash": "^4.17.5",
    "lru-cache": "^4.1.1",
    "memory-fs": "^0.4.1",
    "minimist": "^1.2.0",
    "opencollective": "^1.0.3",
    "postcss": "^6.0.17",
    "postcss-cssnext": "^3.1.0",
    "postcss-import": "^11.1.0",
    "postcss-import-resolver": "^1.1.0",
    "postcss-loader": "^2.1.0",
    "postcss-url": "^7.3.0",
    "pretty-error": "^2.1.1",
    "progress-bar-webpack-plugin": "^1.10.0",
    "semver": "^5.5.0",
    "serialize-javascript": "^1.4.0",
    "serve-static": "^1.13.2",
    "server-destroy": "^1.0.1",
    "source-map": "^0.7.0",
    "style-resources-loader": "^1.0.0",
    "uglifyjs-webpack-plugin": "^1.1.8",
    "upath": "^1.0.2",
    "url-loader": "^0.6.2",
    "vue": "^2.5.13",
<<<<<<< HEAD
    "vue-loader": "^14.1.1",
    "vue-meta": "^1.4.2",
=======
    "vue-loader": "13.7.0",
    "vue-meta": "^1.4.3",
>>>>>>> a764fb69
    "vue-router": "^3.0.1",
    "vue-server-renderer": "^2.5.13",
    "vue-template-compiler": "^2.5.13",
    "vuex": "^3.0.1",
<<<<<<< HEAD
    "webpack": "^4.0.0",
=======
    "webpack": "^3.11.0",
>>>>>>> a764fb69
    "webpack-bundle-analyzer": "^2.10.0",
    "webpack-dev-middleware": "^2.0.5",
    "webpack-hot-middleware": "^2.21.0",
    "webpack-node-externals": "^1.6.0"
  },
  "devDependencies": {
    "ava": "^0.25.0",
    "babel-eslint": "^8.2.1",
    "babel-plugin-array-includes": "^2.0.3",
    "babel-plugin-external-helpers": "^6.22.0",
    "babel-plugin-istanbul": "^4.1.5",
    "codecov": "^3.0.0",
    "copy-webpack-plugin": "^4.4.1",
    "cross-env": "^5.1.3",
    "eslint": "^4.17.0",
    "eslint-config-standard": "^11.0.0-beta.0",
    "eslint-config-standard-jsx": "^5.0.0",
    "eslint-plugin-html": "^4.0.2",
    "eslint-plugin-import": "^2.8.0",
    "eslint-plugin-node": "^6.0.0",
    "eslint-plugin-promise": "^3.6.0",
    "eslint-plugin-react": "^7.6.1",
    "eslint-plugin-standard": "^3.0.1",
    "express": "^4.16.2",
    "finalhandler": "^1.1.0",
    "jsdom": "^11.6.2",
    "json-loader": "^0.5.7",
    "nyc": "^11.4.1",
    "puppeteer": "^1.0.0",
    "request": "^2.83.0",
    "request-promise-native": "^1.0.5",
    "sinon": "^4.3.0",
    "uglify-js": "^3.3.10"
  },
  "collective": {
    "type": "opencollective",
    "url": "https://opencollective.com/nuxtjs",
    "logo":
      "https://opencollective.com/nuxtjs/logo.txt?reverse=true&variant=variant2"
  }
}<|MERGE_RESOLUTION|>--- conflicted
+++ resolved
@@ -80,11 +80,7 @@
     "glob": "^7.1.2",
     "hash-sum": "^1.0.2",
     "html-minifier": "^3.5.9",
-<<<<<<< HEAD
     "html-webpack-plugin": "webpack-contrib/html-webpack-plugin",
-=======
-    "html-webpack-plugin": "^2.30.1",
->>>>>>> a764fb69
     "launch-editor": "^2.2.1",
     "launch-editor-middleware": "^2.2.1",
     "lodash": "^4.17.5",
@@ -110,22 +106,13 @@
     "upath": "^1.0.2",
     "url-loader": "^0.6.2",
     "vue": "^2.5.13",
-<<<<<<< HEAD
     "vue-loader": "^14.1.1",
-    "vue-meta": "^1.4.2",
-=======
-    "vue-loader": "13.7.0",
     "vue-meta": "^1.4.3",
->>>>>>> a764fb69
     "vue-router": "^3.0.1",
     "vue-server-renderer": "^2.5.13",
     "vue-template-compiler": "^2.5.13",
     "vuex": "^3.0.1",
-<<<<<<< HEAD
     "webpack": "^4.0.0",
-=======
-    "webpack": "^3.11.0",
->>>>>>> a764fb69
     "webpack-bundle-analyzer": "^2.10.0",
     "webpack-dev-middleware": "^2.0.5",
     "webpack-hot-middleware": "^2.21.0",
